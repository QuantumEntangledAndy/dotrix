//! Texture asset
use crate::renderer::{Renderer, Texture as TextureBuffer};

/// Texture asset
pub struct Texture {
    /// Texture width in pixels
    pub width: u32,
    /// Texture height in pixels
    pub height: u32,
    /// Texture depth
    pub depth: u32,
    /// Raw texture data
    pub data: Vec<u8>,
    /// Texture buffer
    pub buffer: TextureBuffer,
    /// Was the asset changed
    pub changed: bool,
}

impl Default for Texture {
    fn default() -> Self {
        Self {
            width: 0,
            height: 0,
            depth: 0,
            data: vec![],
            buffer: TextureBuffer::new("Texture"),
            changed: false,
        }
    }
}

impl Texture {
    /// Loads the [`Texture`] data to a buffer
    pub fn load(&mut self, renderer: &Renderer) {
        if !self.changed && self.buffer.loaded() {
            return;
        }

<<<<<<< HEAD
        let depth: u32 = std::cmp::max(1, self.depth);

        assert!(self.data.len() % depth as usize == 0);
        let data_per_depth = self.data.len() / depth as usize;

        renderer.load_texture_buffer_with_usage(
            &mut self.buffer,
            self.width,
            self.height,
            depth,
            &self
                .data
                .as_slice()
                .chunks(data_per_depth)
                .collect::<Vec<&[u8]>>(),
            self.usages,
        );
=======
        renderer.load_texture(&mut self.buffer, self.width, self.height, &[&self.data]);
>>>>>>> 2b67d1c9
        self.changed = false;
    }

    /// Unloads the [`Texture`] data from the buffer
    pub fn unload(&mut self) {
        self.buffer.unload();
    }
}<|MERGE_RESOLUTION|>--- conflicted
+++ resolved
@@ -37,27 +37,7 @@
             return;
         }
 
-<<<<<<< HEAD
-        let depth: u32 = std::cmp::max(1, self.depth);
-
-        assert!(self.data.len() % depth as usize == 0);
-        let data_per_depth = self.data.len() / depth as usize;
-
-        renderer.load_texture_buffer_with_usage(
-            &mut self.buffer,
-            self.width,
-            self.height,
-            depth,
-            &self
-                .data
-                .as_slice()
-                .chunks(data_per_depth)
-                .collect::<Vec<&[u8]>>(),
-            self.usages,
-        );
-=======
         renderer.load_texture(&mut self.buffer, self.width, self.height, &[&self.data]);
->>>>>>> 2b67d1c9
         self.changed = false;
     }
 
