//! Rendering service and systems
mod access;
mod bindings;
mod buffer;
mod context;
mod mesh;
mod pipelines;
mod sampler;
mod shader;
mod texture;

use dotrix_math::Mat4;

use crate::assets::{Mesh, Shader};
use crate::ecs::{Const, Mut};
use crate::{Assets, Color, Globals, Id, Window};

pub use access::Access;
pub use bindings::{BindGroup, Binding, Bindings, Stage};
pub use buffer::Buffer;
pub use context::Context;
pub use mesh::AttributeFormat;
pub use pipelines::{
    Compute, ComputeArgs, ComputeOptions, DepthBufferMode, DrawArgs, Pipeline, PipelineInstance,
    PipelineLayout, Render, RenderOptions, ScissorsRect, WorkGroups,
};
pub use sampler::Sampler;
pub use shader::ShaderModule;
pub use texture::Texture;

// Ree-export native wgpu module
pub use wgpu;

/// Conversion matrix
pub const OPENGL_TO_WGPU_MATRIX: Mat4 = Mat4::new(
    1.0, 0.0, 0.0, 0.0, 0.0, 1.0, 0.0, 0.0, 0.0, 0.0, 0.5, 0.0, 0.0, 0.0, 0.5, 1.0,
);

const RENDERER_STARTUP: &str =
    "Please, use `renderer::startup` as a first system on the `startup` run level";

/// Service providing an interface to `WGPU` and `WINIT`
pub struct Renderer {
    /// Surface clear color
    pub clear_color: Color,
    /// Auto-incrementing rendering cylce
    pub cycle: usize,
    /// Antialiasing
    pub antialiasing: Antialiasing,
    /// Low-level rendering context
    pub context: Option<Context>,
    /// When dirty, renderer will try to load missing pipelines on frame binding
    pub dirty: bool,
}

impl Renderer {
    /// Sets default clear color
    pub fn set_clear_color(&mut self, color: Color) {
        self.clear_color = color;
    }

    fn context(&self) -> &Context {
        self.context.as_ref().expect(RENDERER_STARTUP)
    }

    fn context_mut(&mut self) -> &mut Context {
        self.context.as_mut().expect(RENDERER_STARTUP)
    }

    /// Returns the rendering cycle number (Experimental)
    pub fn cycle(&self) -> usize {
        self.cycle
    }

    /// Laods the vertex buffer to GPU
    /*
    pub fn load_mesh<'a>(
        &self,
        buffer: &mut VertexBuffer,
        attributes: &'a [u8],
        indices: Option<&'a [u8]>,
        count: usize,
    ) {
        buffer.load(self.context(), attributes, indices, count as u32);
    }*/

    /// Loads the texture buffer to GPU
<<<<<<< HEAD
    pub fn load_texture_buffer<'a>(
        &self,
        buffer: &mut TextureBuffer,
        width: u32,
        height: u32,
        depth: u32,
        layers: &'a [&'a [u8]],
    ) {
        self.load_texture_buffer_with_usage(
            buffer,
            width,
            height,
            depth,
            layers,
            TextureUsages::create().texture().write(),
        );
    }

    /// Loads the texture buffer to GPU with usages
    pub fn load_texture_buffer_with_usage<'a>(
=======
    pub fn load_texture<'a>(
>>>>>>> 2b67d1c9
        &self,
        texture: &mut Texture,
        width: u32,
        height: u32,
        depth: u32,
        layers: &'a [&'a [u8]],
    ) {
<<<<<<< HEAD
        buffer.load(self.backend(), width, height, depth, layers, usages.into());
=======
        texture.load(self.context(), width, height, layers);
>>>>>>> 2b67d1c9
    }

    /// Loads the buffer to GPU
    pub fn load_buffer<'a>(&self, buffer: &mut Buffer, data: &'a [u8]) {
        buffer.load(self.context(), data);
    }

    /// Loads the sampler to GPU
    pub fn load_sampler(&self, sampler: &mut Sampler) {
        sampler.load(self.context());
    }

    /// Loads the sahder module to GPU
    pub fn load_shader(&self, shader_module: &mut ShaderModule, code: &str) {
        shader_module.load(self.context(), code);
    }

    /// Forces engine to reload shaders
    pub fn reload(&mut self) {
        self.dirty = true;
        self.drop_all_pipelines();
    }

    /// Drop the context pipeline for a shader
    ///
    /// This should be called when a shader is removed.
    pub fn drop_pipeline(&mut self, shader: Id<Shader>) {
        self.dirty = true;
        self.context_mut().drop_pipeline(shader);
    }

    /// Returns true if renderer has pipeline for the sahder
    pub fn has_pipeline(&self, shader: Id<Shader>) -> bool {
        self.context().has_pipeline(shader)
    }

    /// Drop all loaded context pipelines for all shader
    pub fn drop_all_pipelines(&mut self) {
        self.dirty = true;
        self.context_mut().drop_all_pipelines();
    }

    /// Binds uniforms and other data to the pipeline
    pub fn bind(&mut self, pipeline: &mut Pipeline, layout: PipelineLayout) {
        if !self.context().has_pipeline(pipeline.shader) {
            let instance = layout.instance(self.context());
            self.context_mut().add_pipeline(pipeline.shader, instance);
        }

        let instance = self.context().pipeline(pipeline.shader).unwrap();
        let mut bindings = Bindings::default();
        let bindings_layout = match layout {
            PipelineLayout::Render { bindings, .. } => bindings,
            PipelineLayout::Compute { bindings, .. } => bindings,
        };
        bindings.load(self.context(), instance, bindings_layout);
        pipeline.bindings = bindings;
    }

    /// Runs the render pipeline for a mesh
    pub fn draw(&mut self, pipeline: &mut Pipeline, mesh: &Mesh, args: &DrawArgs) {
        self.context_mut()
            .run_render_pipeline(pipeline.shader, mesh, &pipeline.bindings, args);
    }

    /// Runs the compute pipeline
    pub fn compute(&mut self, pipeline: &mut Pipeline, args: &ComputeArgs) {
        self.context_mut()
            .run_compute_pipeline(pipeline.shader, &pipeline.bindings, args);
    }
}

/// Antialiasing modes enumeration
#[derive(Debug, Clone, Copy, Eq, PartialEq)]
pub enum Antialiasing {
    /// Enable antialiasing
    Enabled,
    /// Disable antialiasing
    Disabled,
    /// Manual control of number of samples for multisampled antialiasing
    MSAA {
        /// Number od samples for MSAA
        sample_count: u32,
    },
}

impl Antialiasing {
    /// get sample count for the antaliasing mode
    pub fn sample_count(self) -> u32 {
        match self {
            Antialiasing::Enabled => 4,
            Antialiasing::Disabled => 1,
            Antialiasing::MSAA { sample_count } => sample_count,
        }
    }
}

impl Default for Renderer {
    /// Constructs new instance of the service
    fn default() -> Self {
        Renderer {
            clear_color: Color::from([0.1, 0.2, 0.3, 1.0]),
            cycle: 1,
            context: None,
            dirty: true,
            antialiasing: Antialiasing::Enabled,
        }
    }
}

unsafe impl Send for Renderer {}
unsafe impl Sync for Renderer {}

/// Startup system
pub fn startup(mut renderer: Mut<Renderer>, mut globals: Mut<Globals>, window: Mut<Window>) {
    // get sample count
    let sample_count = renderer.antialiasing.sample_count();
    // Init context
    if renderer.context.is_none() {
        renderer.context = Some(futures::executor::block_on(context::init(
            window.get(),
            sample_count,
        )));
    }

    // Create texture sampler and store it with Globals
    let mut sampler = Sampler::default();
    renderer.load_sampler(&mut sampler);
    globals.set(sampler);
}

/// Frame binding system
pub fn bind(mut renderer: Mut<Renderer>, mut assets: Mut<Assets>) {
    let clear_color = renderer.clear_color;
    let sample_count = renderer.antialiasing.sample_count();
    // NOTE: other option here is to check sample_count != context.sample_count
    let reload_request = renderer
        .context_mut()
        .bind_frame(&clear_color, sample_count);

    if !renderer.dirty && !reload_request {
        return;
    }

    let mut loaded = true;

    for (_id, shader) in assets.iter_mut::<Shader>() {
        shader.load(&renderer);
        if !shader.loaded() {
            loaded = false;
        }
    }

    renderer.dirty = !loaded;
}

/// Frame release system
pub fn release(mut renderer: Mut<Renderer>) {
    renderer.context_mut().release_frame();
    renderer.cycle += 1;
    if renderer.cycle == 0 {
        renderer.cycle = 1;
    }
}

/// Resize handling system
pub fn resize(mut renderer: Mut<Renderer>, window: Const<Window>) {
    let size = window.inner_size();
    renderer.context_mut().resize(size.x, size.y);
}<|MERGE_RESOLUTION|>--- conflicted
+++ resolved
@@ -85,42 +85,14 @@
     }*/
 
     /// Loads the texture buffer to GPU
-<<<<<<< HEAD
-    pub fn load_texture_buffer<'a>(
-        &self,
-        buffer: &mut TextureBuffer,
-        width: u32,
-        height: u32,
-        depth: u32,
-        layers: &'a [&'a [u8]],
-    ) {
-        self.load_texture_buffer_with_usage(
-            buffer,
-            width,
-            height,
-            depth,
-            layers,
-            TextureUsages::create().texture().write(),
-        );
-    }
-
-    /// Loads the texture buffer to GPU with usages
-    pub fn load_texture_buffer_with_usage<'a>(
-=======
     pub fn load_texture<'a>(
->>>>>>> 2b67d1c9
         &self,
         texture: &mut Texture,
         width: u32,
         height: u32,
-        depth: u32,
         layers: &'a [&'a [u8]],
     ) {
-<<<<<<< HEAD
-        buffer.load(self.backend(), width, height, depth, layers, usages.into());
-=======
         texture.load(self.context(), width, height, layers);
->>>>>>> 2b67d1c9
     }
 
     /// Loads the buffer to GPU
