--- conflicted
+++ resolved
@@ -792,11 +792,7 @@
                     .create_compute_pipeline(&wgpu::ComputePipelineDescriptor {
                         label: Some(&pipeline.label),
                         layout: Some(&pipeline_layout),
-<<<<<<< HEAD
-                        module: &wgpu_shader_module,
-=======
                         module: wgpu_shader_module,
->>>>>>> 5b741e84
                         entry_point: "main",
                     });
 
